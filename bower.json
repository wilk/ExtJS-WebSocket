--- conflicted
+++ resolved
@@ -1,10 +1,6 @@
 {
   "name": "Ext.ux.WebSocket",
-<<<<<<< HEAD
-  "version": "0.0.1",
-=======
   "version": "0.0.2",
->>>>>>> 53941001
   "homepage": "https://github.com/wilk/ExtJS-WebSocket",
   "authors": [
     "Vincenzo (Wilk) Ferrari <wilk3ert@gmail.com>"
